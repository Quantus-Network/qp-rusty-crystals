# qp-rusty-crystals-hdwallet

Hierarchical Deterministic (HD) wallet implementation for post-quantum ML-DSA keys, compatible with BIP-32, BIP-39, and BIP-44 standards.

## Features

- **BIP-39 Mnemonic** - Generate and restore from mnemonic phrases
- **BIP-32 HD Derivation** - Hierarchical deterministic key derivation
- **BIP-44 Compatible** - Standard derivation paths
- **Post-Quantum** - Uses ML-DSA (Dilithium) signatures
- **Hardened First 3 Levels** - Require hardened `purpose'`, `coin_type'`, `account'`; later levels optional

## Standard expected derivation path
<<<<<<< HEAD
We use 189189 for purpose, 0 for coin type, and account index for account
=======
We use 44 for purpose, 189189 for coin type (Quantus), and account index for account
>>>>>>> ac1ca97d
Example: "m/44'/189189'/{account_index}'/0/0"

## Usage

Add to your `Cargo.toml`:
```toml
[dependencies]
qp-rusty-crystals-hdwallet = "0.0.2"
qp-rusty-crystals-dilithium = "0.0.2"
```

### Basic Example

```rust
use qp_rusty_crystals_hdwallet::{generate_mnemonic, HDLattice};

// Generate a new mnemonic
let mnemonic = generate_mnemonic(24)?;
println!("Mnemonic: {}", mnemonic);

// Create HD wallet from mnemonic
let hd_wallet = HDLattice::from_mnemonic(&mnemonic, None)?;

// Generate master keys
let master_keys = hd_wallet.generate_keys();

// Derive child keys using BIP-44 path
let child_keys = hd_wallet.generate_derived_keys("44'/189189'/0'/0'/0'")?;

// Sign with derived keys
let message = b"Hello, quantum-safe wallet!";
let signature = child_keys.sign(message);
```

### Derivation Paths

Standard BIP-44 derivation paths are supported:
```
m / purpose' / coin_type' / account' / change / address_index
```

Example paths:
- `m/44'/189189'/0'/0'/0'` - First address of first account
- `m/44'/189189'/1'/0'/0'` - First address of second account
- `m/44'/189189'/0'/1'/0'` - First change address

**Note**: For security, the first three indices must be hardened (`purpose'`, `coin_type'`, `account'`). Subsequent indices (`change`, `address_index`) may be unhardened.

## Why Hardened Keys Only?

Non-hardened key derivation relies on elliptic curve properties not present in lattice-based cryptography. For security, this implementation requires hardened derivation for the first three indices and permits flexibility for deeper levels.

## Testing

```bash
cargo test
```

## License

GPL-3.0 - See [LICENSE](../LICENSE) for details.<|MERGE_RESOLUTION|>--- conflicted
+++ resolved
@@ -11,11 +11,7 @@
 - **Hardened First 3 Levels** - Require hardened `purpose'`, `coin_type'`, `account'`; later levels optional
 
 ## Standard expected derivation path
-<<<<<<< HEAD
-We use 189189 for purpose, 0 for coin type, and account index for account
-=======
 We use 44 for purpose, 189189 for coin type (Quantus), and account index for account
->>>>>>> ac1ca97d
 Example: "m/44'/189189'/{account_index}'/0/0"
 
 ## Usage
